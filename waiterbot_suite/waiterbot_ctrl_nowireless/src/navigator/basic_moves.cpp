--- conflicted
+++ resolved
@@ -136,18 +136,6 @@
     ROS_WARN("Navigator : Canceling goal with %s state...", ac_move_base_.getState().toString().c_str());
     ac_move_base_.cancelGoal();
 
-<<<<<<< HEAD
-    /*
-    while(ac_move_base_.waitForResult(ros::Duration(0.1)) == false && ros::ok())
-    {
-      ROS_INFO("Navigator : Waiting move base to be canceled...");
-      ros::Duration(1.0).sleep();
-    }
-
-    ROS_INFO("Navigator : Move base canceled..");
-    */
-=======
->>>>>>> dbf616e1
     return true;
   }
 
