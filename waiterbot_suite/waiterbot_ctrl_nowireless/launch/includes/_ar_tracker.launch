--- conflicted
+++ resolved
@@ -3,10 +3,7 @@
   <arg name="ar_marker_processor_param" default="$(find waiterbot_ctrl_nowireless)/param/ar_marker_processor.yaml"/>
   <arg name="global_marker_filename" default="$(find waiterbot_ctrl_nowireless)/data/global_markers.yaml"/>
   <arg name="marker_size"          default="7.2" />
-<<<<<<< HEAD
-=======
   <!--<arg name="marker_size"          default="6.9 />-->
->>>>>>> dbf616e1
   <arg name="max_new_marker_error" default="0.08" />
   <arg name="max_track_error"      default="0.2" />
   <arg name="max_frequency"        default="5.0" />
